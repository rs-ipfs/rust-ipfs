#![feature(async_await, await_macro, futures_api)]
<<<<<<< HEAD
use ipfs::{Cid, IpldPath, Ipfs, IpfsOptions, TestTypes};
use ipfs::{tokio_run, tokio_spawn};
=======
use ipfs::{Ipfs, IpfsOptions, IpfsPath, TestTypes};
>>>>>>> b079920a
use futures::join;

fn main() {
    let options = IpfsOptions::<TestTypes>::default();
    env_logger::Builder::new().parse_filters(&options.ipfs_log).init();
    let mut ipfs = Ipfs::new(options);
    let path = IpfsPath::from_str("/ipfs/zdpuB1caPcm4QNXeegatVfLQ839Lmprd5zosXGwRUBJHwj66X").unwrap();

    tokio_run(async move {
        let fut = ipfs.start_daemon().unwrap();
        tokio_spawn(fut);

        let f1 = ipfs.get_dag(path.sub_path("0").unwrap());
        let f2 = ipfs.get_dag(path.sub_path("1").unwrap());
        let (res1, res2) = join!(f1, f2);
        println!("Received block with contents: {:?}", res1.unwrap());
        println!("Received block with contents: {:?}", res2.unwrap());

        ipfs.exit_daemon();
    });
}<|MERGE_RESOLUTION|>--- conflicted
+++ resolved
@@ -1,10 +1,6 @@
 #![feature(async_await, await_macro, futures_api)]
-<<<<<<< HEAD
-use ipfs::{Cid, IpldPath, Ipfs, IpfsOptions, TestTypes};
+use ipfs::{Cid, IpfsPath, Ipfs, IpfsOptions, TestTypes};
 use ipfs::{tokio_run, tokio_spawn};
-=======
-use ipfs::{Ipfs, IpfsOptions, IpfsPath, TestTypes};
->>>>>>> b079920a
 use futures::join;
 
 fn main() {
