--- conflicted
+++ resolved
@@ -1,10 +1,6 @@
 #![feature(async_await, await_macro, futures_api)]
-<<<<<<< HEAD
-use ipfs::{Cid, IpldPath, Ipfs, IpfsOptions, RepoTypes, SwarmTypes, IpfsTypes};
+use ipfs::{Cid, IpldPath, Ipfs, IpfsOptions, TestTypes};
 use ipfs::{tokio_run, tokio_spawn};
-=======
-use ipfs::{Cid, IpldPath, Ipfs, IpfsOptions, TestTypes};
->>>>>>> 1f7b433b
 use futures::join;
 
 fn main() {
@@ -15,14 +11,9 @@
     let path1 = IpldPath::from(cid.clone(), "0").unwrap();
     let path2 = IpldPath::from(cid, "1").unwrap();
 
-<<<<<<< HEAD
     tokio_run(async move {
-        tokio_spawn(ipfs.start_daemon());
-=======
-    tokio::run_async(async move {
         let fut = ipfs.start_daemon().unwrap();
-        tokio::spawn_async(fut);
->>>>>>> 1f7b433b
+        tokio_spawn(fut);
 
         let f1 = ipfs.get_dag(path1);
         let f2 = ipfs.get_dag(path2);
