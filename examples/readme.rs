#![feature(async_await, await_macro, futures_api)]
<<<<<<< HEAD
use ipfs::{Ipfs, IpfsOptions, Ipld, IpldPath, Types};
use ipfs::{tokio_run, tokio_spawn};
=======
use ipfs::{Ipfs, IpfsOptions, Ipld, Types};
>>>>>>> b079920a
use futures::join;

fn main() {
    let options = IpfsOptions::<Types>::default();
    env_logger::Builder::new().parse_filters(&options.ipfs_log).init();
    let mut ipfs = Ipfs::new(options);

    tokio_run(async move {
        // Start daemon and initialize repo
        let fut = ipfs.start_daemon().unwrap();
        tokio_spawn(fut);
        await!(ipfs.init_repo()).unwrap();
        await!(ipfs.open_repo()).unwrap();

        // Create a DAG
        let block1: Ipld = "block1".to_string().into();
        let block2: Ipld = "block2".to_string().into();
        let f1 = ipfs.put_dag(block1);
        let f2 = ipfs.put_dag(block2);
        let (res1, res2) = join!(f1, f2);
        let root: Ipld = vec![res1.unwrap(), res2.unwrap()].into();
        let path = await!(ipfs.put_dag(root)).unwrap();

        // Query the DAG
        let path1 = path.sub_path("0").unwrap();
        let path2 = path.sub_path("1").unwrap();
        let f1 = ipfs.get_dag(path1);
        let f2 = ipfs.get_dag(path2);
        let (res1, res2) = join!(f1, f2);
        println!("Received block with contents: {:?}", res1.unwrap());
        println!("Received block with contents: {:?}", res2.unwrap());

        // Exit
        ipfs.exit_daemon();
    });
}<|MERGE_RESOLUTION|>--- conflicted
+++ resolved
@@ -1,10 +1,6 @@
 #![feature(async_await, await_macro, futures_api)]
-<<<<<<< HEAD
-use ipfs::{Ipfs, IpfsOptions, Ipld, IpldPath, Types};
+use ipfs::{Ipfs, IpfsOptions, Ipld, Types};
 use ipfs::{tokio_run, tokio_spawn};
-=======
-use ipfs::{Ipfs, IpfsOptions, Ipld, Types};
->>>>>>> b079920a
 use futures::join;
 
 fn main() {
