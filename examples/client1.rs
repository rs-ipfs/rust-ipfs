#![feature(async_await, await_macro, futures_api)]
use ipfs::{Ipfs, IpfsOptions, Ipld, Types};
use ipfs::{tokio_run, tokio_spawn};
use futures::join;

fn main() {
    let options = IpfsOptions::<Types>::default();
    env_logger::Builder::new().parse(&options.ipfs_log).init();
    let mut ipfs = Ipfs::new(options);

<<<<<<< HEAD
    tokio_run(async move {
        tokio_spawn(ipfs.start_daemon());
=======
    tokio::run_async(async move {
        let fut = ipfs.start_daemon().unwrap();
        tokio::spawn_async(fut);
>>>>>>> 1f7b433b
        await!(ipfs.init_repo()).unwrap();
        await!(ipfs.open_repo()).unwrap();

        let block1: Ipld = "block1".to_string().into();
        let block2: Ipld = "block2".to_string().into();
        let f1 = ipfs.put_dag(block1);
        let f2 = ipfs.put_dag(block2);
        let (res1, res2) = join!(f1, f2);

        let root: Ipld = vec![res1.unwrap(), res2.unwrap()].into();
        await!(ipfs.put_dag(root)).unwrap();
    });
}<|MERGE_RESOLUTION|>--- conflicted
+++ resolved
@@ -8,14 +8,9 @@
     env_logger::Builder::new().parse(&options.ipfs_log).init();
     let mut ipfs = Ipfs::new(options);
 
-<<<<<<< HEAD
     tokio_run(async move {
-        tokio_spawn(ipfs.start_daemon());
-=======
-    tokio::run_async(async move {
         let fut = ipfs.start_daemon().unwrap();
-        tokio::spawn_async(fut);
->>>>>>> 1f7b433b
+        tokio_spawn(fut);
         await!(ipfs.init_repo()).unwrap();
         await!(ipfs.open_repo()).unwrap();
 
