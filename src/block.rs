//! Block
pub use cid::Cid;
pub use crate::error::Error;
pub use crate::path::{IpfsPath, PathRoot};

#[derive(Clone, Debug, PartialEq)]
/// An immutable ipfs block.
pub struct Block {
    data: Vec<u8>,
    cid: Cid,
}

impl Block {
    /// Creates a new immutable ipfs block.
    pub fn new(data: Vec<u8>, cid: Cid) -> Self {
        Block {
            data,
            cid,
        }
    }

    /// Returns the size of the block in bytes.
    pub fn size(&self) -> usize {
        self.data.len()
    }

    /// Returns the content id of the block.
    pub fn cid(&self) -> &Cid {
        &self.cid
    }

    /// Returns the data of the block.
    pub fn data(&self) -> &Vec<u8> {
        &self.data
    }

<<<<<<< HEAD
    pub fn into_inner(self) -> (Cid, Vec<u8>) {
        (self.cid, self.data)
=======
    /// Returns the ipfs path of the block.
    pub fn path(&self, path: &str) -> Result<IpfsPath, Error> {
        IpfsPath::new(PathRoot::Ipld(self.cid.clone())).into_sub_path(path)
>>>>>>> b079920a
    }
}

impl From<&str> for Block {
    fn from(content: &str) -> Block {
        let prefix = cid::Prefix {
            version: cid::Version::V0,
            codec: cid::Codec::DagProtobuf,
            mh_type: multihash::Hash::SHA2256,
            mh_len: 32,
        };
        let data = content.as_bytes().to_vec();
        let cid = cid::Cid::new_from_prefix(&prefix, &data);
        Block::new(data, cid)
    }
}

impl Into<String> for Block {
    fn into(self) -> String {
        String::from_utf8_lossy(self.data()).to_string()
    }
}

#[cfg(test)]
mod tests {
    use super::*;

    #[test]
    fn test_raw_block_cid() {
        let content = "hello\n".as_bytes();
        let cid = "zb2rhcc1wJn2GHDLT2YkmPq5b69cXc2xfRZZmyufbjFUfBkxr";
        let prefix = cid::Prefix {
            version: cid::Version::V1,
            codec: cid::Codec::Raw,
            mh_type: multihash::Hash::SHA2256,
            mh_len: 32,
        };
        let computed_cid = cid::Cid::new_from_prefix(
            &prefix,
            &content,
        ).to_string();
        assert_eq!(cid, computed_cid);
    }

    #[test]
    fn test_dag_pb_block_cid() {
        let content = "hello\n".as_bytes();
        let cid = "QmUJPTFZnR2CPGAzmfdYPghgrFtYFB6pf1BqMvqfiPDam8";
        let prefix = cid::Prefix {
            version: cid::Version::V0,
            codec: cid::Codec::DagProtobuf,
            mh_type: multihash::Hash::SHA2256,
            mh_len: 32,
        };
        let computed_cid = cid::Cid::new_from_prefix(
            &prefix,
            &content,
        ).to_string();
        assert_eq!(cid, computed_cid);
    }

    #[test]
    fn test_block() {
        let block = Block::from("hello block\n");
        assert_eq!(block.cid().to_string(),
                   "QmVNrZhKw9JwYa4YPEZVccQxfgQJq993yP78QEN28927vq");
        assert_eq!(block.size(), 12);
    }
}<|MERGE_RESOLUTION|>--- conflicted
+++ resolved
@@ -34,14 +34,13 @@
         &self.data
     }
 
-<<<<<<< HEAD
     pub fn into_inner(self) -> (Cid, Vec<u8>) {
         (self.cid, self.data)
-=======
+    }
+    
     /// Returns the ipfs path of the block.
     pub fn path(&self, path: &str) -> Result<IpfsPath, Error> {
         IpfsPath::new(PathRoot::Ipld(self.cid.clone())).into_sub_path(path)
->>>>>>> b079920a
     }
 }
 
