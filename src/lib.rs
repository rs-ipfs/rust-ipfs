//! IPFS node implementation
//#![deny(missing_docs)]
#![deny(warnings)]
#![feature(async_await, await_macro, futures_api)]
#![feature(drain_filter)]
#![feature(try_trait)]

#[macro_use] extern crate log;
use futures::prelude::*;
use std::marker::PhantomData;
use std::path::PathBuf;
use std::pin::Pin;
use std::sync::mpsc::{channel, Sender, Receiver};
use std::task::{Poll, Waker};
use tokio::prelude::{Async, Stream as StreamOld};

pub mod bitswap;
pub mod block;
mod config;
pub mod error;
mod future;
pub mod ipld;
pub mod p2p;
pub mod repo;
pub mod unixfs;

#[cfg(feature="server")]
pub mod server;

pub use crate::future::{tokio_run, tokio_spawn};
pub use self::block::{Block, Cid};
use self::config::ConfigFile;
pub use self::error::Error;
use self::ipld::IpldDag;
pub use self::ipld::{Ipld, IpldPath};
pub use self::p2p::SwarmTypes;
use self::p2p::{create_swarm, SwarmOptions, TSwarm};
pub use self::repo::RepoTypes;
use self::repo::{create_repo, RepoOptions, Repo, RepoEvent};
use self::unixfs::File;

static IPFS_LOG: &str = "info";
static IPFS_PATH: &str = ".rust-ipfs";
static XDG_APP_NAME: &str = "rust-ipfs";
static CONFIG_FILE: &str = "config.json";

/// All types can be changed at compile time by implementing
/// `IpfsTypes`.
pub trait IpfsTypes: SwarmTypes + RepoTypes {}
impl<T: RepoTypes> SwarmTypes for T {
    type TStrategy = bitswap::strategy::AltruisticStrategy<Self>;
}
impl<T: SwarmTypes + RepoTypes> IpfsTypes for T {}

/// Default IPFS types.
#[derive(Clone)]
pub struct Types;
impl RepoTypes for Types {
    type TBlockStore = repo::fs::FsBlockStore;
    type TDataStore = repo::fs::RocksDataStore;
}

/// Testing IPFS types
#[derive(Clone)]
pub struct TestTypes;
impl RepoTypes for TestTypes {
    type TBlockStore = repo::mem::MemBlockStore;
    type TDataStore = repo::mem::MemDataStore;
}

/// Ipfs options
#[derive(Clone, Debug)]
pub struct IpfsOptions<Types: IpfsTypes> {
    _marker: PhantomData<Types>,
    /// The ipfs log level that should be passed to env_logger.
    pub ipfs_log: String,
    /// The path of the ipfs repo.
    pub ipfs_path: PathBuf,
    /// The ipfs config.
    pub config: ConfigFile,
}

impl Default for IpfsOptions<Types> {
    /// Create `IpfsOptions` from environment.
    fn default() -> Self {
        let ipfs_log = std::env::var("IPFS_LOG").unwrap_or(IPFS_LOG.into());
        let ipfs_path = std::env::var("IPFS_PATH").unwrap_or_else(|_| {
            let mut ipfs_path = std::env::var("HOME").unwrap_or("".into());
            ipfs_path.push_str("/");
            ipfs_path.push_str(IPFS_PATH);
            ipfs_path
        }).into();
        let xdg_dirs = xdg::BaseDirectories::with_prefix(XDG_APP_NAME).unwrap();
        let path = xdg_dirs.place_config_file(CONFIG_FILE).unwrap();
        let config = ConfigFile::new(path);

        IpfsOptions {
            _marker: PhantomData,
            ipfs_log,
            ipfs_path,
            config
        }
    }
}

impl Default for IpfsOptions<TestTypes> {
    /// Creates `IpfsOptions` for testing without reading or writing to the
    /// file system.
    fn default() -> Self {
        let ipfs_log = std::env::var("IPFS_LOG").unwrap_or(IPFS_LOG.into());
        let ipfs_path = std::env::var("IPFS_PATH").unwrap_or(IPFS_PATH.into()).into();
        let config = ConfigFile::default();
        IpfsOptions {
            _marker: PhantomData,
            ipfs_log,
            ipfs_path,
            config,
        }
    }
}

/// Ipfs struct creates a new IPFS node and is the main entry point
/// for interacting with IPFS.
pub struct Ipfs<Types: IpfsTypes + Send + Sync> {
    repo: Repo<Types>,
    repo_events: Option<Receiver<RepoEvent>>,
    dag: IpldDag<Types>,
    swarm: Option<TSwarm<Types>>,
    exit_events: Vec<Sender<IpfsEvent>>,
}

unsafe impl<Types: IpfsTypes + Send> Send for Ipfs<Types> {}
unsafe impl<Types: IpfsTypes + Sync> Sync for Ipfs<Types> {}

enum IpfsEvent {
    Exit,
}

impl<Types: IpfsTypes> Ipfs<Types> {
    /// Creates a new ipfs node.
    pub fn new(options: IpfsOptions<Types>) -> Self {
        let repo_options = RepoOptions::<Types>::from(&options);
        let (repo, repo_events) = create_repo(repo_options);
        let swarm_options = SwarmOptions::<Types>::from(&options);
        let swarm = create_swarm(swarm_options, repo.clone());
        let dag = IpldDag::new(repo.clone());

        Ipfs {
            repo,
            dag,
            repo_events: Some(repo_events),
            swarm: Some(swarm),
            exit_events: Vec::default(),
        }
    }

    /// Initialize the ipfs repo.
    pub fn init_repo(&self) -> impl Future<Output=Result<(), Error>> {
        self.repo.init()
    }

    /// Open the ipfs repo.
    pub fn open_repo(&self) -> impl Future<Output=Result<(), Error>> {
        self.repo.open()
    }

    /// Puts a block into the ipfs repo.
    pub fn put_block(&self, block: Block) -> impl Future<Output=Result<Cid, Error>> {
        self.repo.put_block(block)
    }

    /// Retrives a block from the ipfs repo.
    pub fn get_block(&self, cid: &Cid) -> impl Future<Output=Result<Block, Error>> {
        self.repo.get_block(cid)
    }

    /// Remove block from the ipfs repo.
    pub fn remove_block(&self, cid: &Cid) -> impl Future<Output=Result<(), Error>> {
        self.repo.remove_block(cid)
    }

    /// Puts an ipld dag node into the ipfs repo.
    pub fn put_dag(&self, ipld: Ipld) -> impl Future<Output=Result<Cid, Error>> {
        self.dag.put(ipld, cid::Codec::DagCBOR)
    }

    /// Gets an ipld dag node from the ipfs repo.
    pub fn get_dag(&self, path: IpldPath) -> impl Future<Output=Result<Ipld, Error>> {
        self.dag.get(path)
    }

    /// Adds a file into the ipfs repo.
    pub fn add(&self, path: PathBuf) -> impl Future<Output=Result<Cid, Error>> {
        let dag = self.dag.clone();
        async move {
            let file = await!(File::new(path))?;
            let cid = await!(file.put_unixfs_v1(&dag))?;
            Ok(cid)
        }
    }

    /// Gets a file from the ipfs repo.
    pub fn get(&self, path: IpldPath) -> impl Future<Output=Result<File, Error>> {
        File::get_unixfs_v1(&self.dag, path)
    }

    /// Start daemon.
    pub fn start_daemon(&mut self) -> Option<IpfsFuture<Types>> {
        self.repo_events.take().map(|repo_events|{
            let (sender, receiver) = channel::<IpfsEvent>();
            self.exit_events.push(sender);

            IpfsFuture {
                repo_events,
                exit_events: receiver,
                swarm: Box::new(self.swarm.take().unwrap()),
            }
        })
    }

    /// Exit daemon.
    pub fn exit_daemon(&mut self) {
        for s in self.exit_events.drain(..) {
            let _ = s.send(IpfsEvent::Exit);
        }
    }
}

pub struct IpfsFuture<Types: SwarmTypes> {
    swarm: Box<TSwarm<Types>>,
    repo_events: Receiver<RepoEvent>,
    exit_events: Receiver<IpfsEvent>,
}

impl<Types: SwarmTypes> Future for IpfsFuture<Types> {
    type Output = ();

    fn poll(self: Pin<&mut Self>, _waker: &Waker) -> Poll<Self::Output> {
        let _self = self.get_mut();
        loop {
            if let Ok(IpfsEvent::Exit) = _self.exit_events.try_recv() {
                return Poll::Ready(());
            }

            loop {
                if let Ok(event) = _self.repo_events.try_recv() {
                    match event {
                        RepoEvent::WantBlock(cid) => {
                            _self.swarm.want_block(cid);
                        }
                        RepoEvent::ProvideBlock(cid) => {
                            _self.swarm.provide_block(cid);
                        }
                        RepoEvent::UnprovideBlock(cid) => {
                            _self.swarm.stop_providing_block(&cid);
                        }
                    }
                } else {
                    break
                }
            }

            let poll = _self.swarm.poll().expect("Error while polling swarm");
            match poll {
                Async::Ready(Some(_)) => {},
                Async::Ready(None) => {
                    return Poll::Ready(());
                },
                Async::NotReady => {
                    return Poll::Pending;
                }
            }
        }
    }
}

#[cfg(test)]
mod tests {
    use super::*;

    #[test]
    fn test_put_and_get_block() {
        let options = IpfsOptions::<TestTypes>::default();
        let mut ipfs = Ipfs::new(options);
        let block = Block::from("hello block\n");

<<<<<<< HEAD
        tokio_run(async move {
            tokio_spawn(ipfs.start_daemon());
=======
        tokio::run_async(async move {
            let fut = ipfs.start_daemon().unwrap();
            tokio::spawn_async(fut);
>>>>>>> 1f7b433b

            let cid = await!(ipfs.put_block(block.clone())).unwrap();
            let new_block = await!(ipfs.get_block(&cid)).unwrap();
            assert_eq!(block, new_block);

            ipfs.exit_daemon();
        });
    }

    #[test]
    fn test_put_and_get_dag() {
        let options = IpfsOptions::<TestTypes>::default();
        let mut ipfs = Ipfs::new(options);

<<<<<<< HEAD
        tokio_run(async move {
            tokio_spawn(ipfs.start_daemon());
=======
        tokio::run_async(async move {
            let fut = ipfs.start_daemon().unwrap();
            tokio::spawn_async(fut);
>>>>>>> 1f7b433b

            let data: Ipld = vec![-1, -2, -3].into();
            let cid = await!(ipfs.put_dag(data.clone())).unwrap();
            let new_data = await!(ipfs.get_dag(cid.into())).unwrap();
            assert_eq!(data, new_data);

            ipfs.exit_daemon();
        });
    }
}<|MERGE_RESOLUTION|>--- conflicted
+++ resolved
@@ -284,14 +284,9 @@
         let mut ipfs = Ipfs::new(options);
         let block = Block::from("hello block\n");
 
-<<<<<<< HEAD
         tokio_run(async move {
-            tokio_spawn(ipfs.start_daemon());
-=======
-        tokio::run_async(async move {
             let fut = ipfs.start_daemon().unwrap();
-            tokio::spawn_async(fut);
->>>>>>> 1f7b433b
+            tokio_spawn(fut);
 
             let cid = await!(ipfs.put_block(block.clone())).unwrap();
             let new_block = await!(ipfs.get_block(&cid)).unwrap();
@@ -306,14 +301,9 @@
         let options = IpfsOptions::<TestTypes>::default();
         let mut ipfs = Ipfs::new(options);
 
-<<<<<<< HEAD
         tokio_run(async move {
-            tokio_spawn(ipfs.start_daemon());
-=======
-        tokio::run_async(async move {
             let fut = ipfs.start_daemon().unwrap();
-            tokio::spawn_async(fut);
->>>>>>> 1f7b433b
+            tokio_spawn(fut);
 
             let data: Ipld = vec![-1, -2, -3].into();
             let cid = await!(ipfs.put_dag(data.clone())).unwrap();
