--- conflicted
+++ resolved
@@ -12,25 +12,15 @@
 path = "src/main.rs"
 
 [dependencies]
-<<<<<<< HEAD
-cbor = { git = "https://github.com/dvc94ch/rust-cbor", branch = "read-data-item" }
-cid = { git = "https://github.com/multiformats/rust-cid.git" }
-=======
 byteorder = "*"
 cbor = { git = "https://github.com/dvc94ch/rust-cbor", branch = "read-data-item" }
 cid = { git = "https://github.com/multiformats/rust-cid", branch = "master" }
 domain = "*"
->>>>>>> b079920a
 env_logger = "*"
 failure = "*"
 fnv = "*"
-<<<<<<< HEAD
-futures-preview = { version = "0.3.0-alpha.13", features = ["io-compat"] }
+futures-preview = { git = "https://github.com/rust-lang-nursery/futures-rs", branch = "master", features = ["io-compat"] }
 libp2p = { version = "*", git = "https://github.com/libp2p/rust-libp2p", branch = "ben-legacy-mdns" }
-=======
-futures-preview = { git = "https://github.com/rust-lang-nursery/futures-rs", branch = "master", features = ["compat"] }
-libp2p = { version = "*", git = "https://github.com/libp2p/rust-libp2p", rev = "5655624" }
->>>>>>> b079920a
 log = "*"
 multibase = "*"
 multihash = "*"
@@ -43,15 +33,10 @@
 serde = "1.0"
 serde_derive = "1.0"
 serde_json = "1.0"
-<<<<<<< HEAD
 tokio = "0.1.16"
 xdg = "*"
 warp = { version = "0.1.13", optional = true}
 
 [features]
 default = ["server"]
-server = ["warp"]
-=======
-tokio = { version = "0.1", features = ["async-await-preview"]  }
-xdg = "*"
->>>>>>> b079920a
+server = ["warp"]